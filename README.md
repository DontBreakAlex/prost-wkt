# *PROST Well Known Types JSON Serialization and Deserialization* #
[![crates.io](https://buildstats.info/crate/prost-wkt-types)](https://crates.io/crates/prost-wkt-types) [![build](https://github.com/fdeantoni/prost-wkt/actions/workflows/rust.yml/badge.svg)](https://github.com/fdeantoni/prost-wkt/actions/workflows/rust.yml)

[Prost](https://github.com/danburkert/prost) is a [Protocol Buffers](https://developers.google.com/protocol-buffers/)
implementation for the [Rust Language](https://www.rust-lang.org/) that generates simple, idiomatic Rust code from
`proto2` and `proto3` files.

It includes `prost-types` which gives basic support for protobuf Well-Known-Types (WKT), but support is basic. For
example, it does not include packing or unpacking of messages in the `Any` type, nor much support in the way of JSON
serialization and deserialization of that type.

This crate can help you if you need:
 - helper methods for packing and unpacking messages to/from an [Any](https://developers.google.com/protocol-buffers/docs/reference/google.protobuf#google.protobuf.Any),
 - helper methods for converting [chrono](https://github.com/chronotope/chrono) types to [Timestamp](https://developers.google.com/protocol-buffers/docs/reference/google.protobuf#google.protobuf.Timestamp) and back again,
 - helper methods for converting common rust types to [Value](https://developers.google.com/protocol-buffers/docs/reference/google.protobuf#google.protobuf.Value) and back again,
 - serde support for the types above.

To use it, include this crate along with prost:

```toml
[dependencies]
prost = "0.9"
<<<<<<< HEAD
prost-wkt = "0.3"
prost-wkt-types = "0.3"
=======
prost-wkt = "0.2"
prost-wkt-types = "0.2"
serde = { version = "1.0", features = ["derive"] }
>>>>>>> da22a4e0

[build-dependencies]
prost-build = "0.9"
prost-wkt-build = "0.3"
```

In your `bulid.rs`, make sure to add the following options:
```rust
use std::{env, path::PathBuf};
use prost_wkt_build::*;

fn main() {
    let out = PathBuf::from(env::var("OUT_DIR").unwrap());
    let descriptor_file = out.join("descriptors.bin");
    let mut prost_build = prost_build::Config::new();
    prost_build
        .type_attribute(
            ".",
            "#[derive(Serialize,Deserialize)]"
        )
        .extern_path(
            ".google.protobuf.Any",
            "::prost_wkt_types::Any"
        )
        .extern_path(
            ".google.protobuf.Timestamp",
            "::prost_wkt_types::Timestamp"
        )
        .extern_path(
            ".google.protobuf.Value",
            "::prost_wkt_types::Value"
        )
        .file_descriptor_set_path(&descriptor_file)
        .compile_protos(
            &[
                "proto/messages.proto"
            ],
            &["proto/"],
        )
        .unwrap();

    let descriptor_bytes =
        std::fs::read(descriptor_file)
        .unwrap();

    let descriptor =
        FileDescriptorSet::decode(&descriptor_bytes[..])
        .unwrap();

    prost_wkt_build::add_serde(out, descriptor);
}
```

The above configuration will include `Serialize`, and `Deserialize` on each generated struct. This will allow you to
use `serde` fully. Moreover, it ensures that the `Any` type is deserialized properly as JSON. For example, assume we
have the following messages defined in our proto file:

```proto
syntax = "proto3";

import "google/protobuf/any.proto";
import "google/protobuf/timestamp.proto";

package my.pkg;

message Request {
    string requestId = 1;
    google.protobuf.Any payload = 2;
}

message Foo {
    string data = 1;
    google.protobuf.Timestamp timestamp = 2;
}
```

After generating the rust structs for the above using `prost-build` with the above configuration, you will then be able
to do the following:

```rust
use serde::{Deserialize, Serialize};
use chrono::prelude::*;

use prost_wkt_types::*;

include!(concat!(env!("OUT_DIR"), "/my.pkg.rs"));

fn main() -> Result<(), AnyError> {
    let mut foo: Foo = Foo::default();
    foo.data = "Hello World".to_string();
    foo.timestamp = Some(Utc::now().into());

    let mut request: Request = Request::default();
    let any = Any::pack(foo);
    request.request_id = "test1".to_string();
    request.payload = Some(any);

    let json = serde_json::to_string_pretty(&request)
        .expect("Failed to serialize request");
    println!("JSON:\n{}", json);

    let back: Request = serde_json::from_str(&json)
        .expect("Failed to deserialize request");

    if let Some(payload) = back.payload {
        let unpacked: Box< dyn MessageSerde> =
            payload.try_unpack()?;

        let unpacked_foo: &Foo =
            unpacked.downcast_ref::<Foo>()
                .expect("Failed to downcast payload to Foo");

        println!("Unpacked: {:?}", unpacked_foo);
    }
}
```

The above will generate the following stdout:

```
JSON:
{
  "requestId": "test1",
  "payload": {
    "@type": "type.googleapis.com/my.pkg.Foo",
    "data": "Hello World",
    "timestamp": "2020-05-25T12:19:57.755998Z"
  }
}
Unpacked: Foo { data: "Hello World", timestamp: Some(Timestamp { seconds: 1590409197, nanos: 755998000 }) }
```

Notice that the request message is properly serialized to JSON as per the [protobuf specification](https://developers.google.com/protocol-buffers/docs/reference/google.protobuf#google.protobuf.Any),
and that it can be deserialized as well.

See the `example` sub-project for a fully functioning example.

## Known Problems ##

### oneOf types ###

The way `prost-build` generates the `oneOf` type is to place it in a sub module, for example:

```proto
message SomeOne {
  oneof body {
    string some_string = 1;
    bool some_bool = 2;
    float some_float = 3;
  }
}
```

is converted to rust as follows:
```rust
#[derive(Serialize, Deserialize)]
#[derive(Clone, PartialEq, ::prost::Message)]
#[prost(package="my.pkg")]
pub struct SomeOne {
    #[prost(oneof="some_one::Body", tags="1, 2, 3")]
    pub body: ::core::option::Option<some_one::Body>,
}
/// Nested message and enum types in `SomeOne`.
pub mod some_one {
    #[derive(Serialize, Deserialize)]
    #[derive(Clone, PartialEq, ::prost::Oneof)]
    pub enum Body {
        #[prost(string, tag="1")]
        SomeString(::prost::alloc::string::String),
        #[prost(bool, tag="2")]
        SomeBool(bool),
        #[prost(float, tag="3")]
        SomeFloat(f32),
    }
}
```

However, rust requires the importation of macros in each module, so each should have the following added:
```rust
use serde::{Serialize, Deserialize};
```

In the generated code snippet, the above statement is missing in the `some_one` module, and the rust compiler will
complain about it. To fix it, we would have to add the appropriate use statement in the `some_one` module like so:
```rust
#[derive(Serialize, Deserialize)]
#[derive(Clone, PartialEq, ::prost::Message)]
#[prost(package="my.pkg")]
pub struct SomeOne {
    #[prost(oneof="some_one::Body", tags="1, 2, 3")]
    pub body: ::core::option::Option<some_one::Body>,
}
/// Nested message and enum types in `SomeOne`.
pub mod some_one {
    use serde::{Serialize, Deserialize};
    #[derive(Serialize, Deserialize)]
    #[derive(Clone, PartialEq, ::prost::Oneof)]
    pub enum Body {
        #[prost(string, tag="1")]
        SomeString(::prost::alloc::string::String),
        #[prost(bool, tag="2")]
        SomeBool(bool),
        #[prost(float, tag="3")]
        SomeFloat(f32),
    }
}
```

Luckily, you can achieve the above by tweaking the `build.rs`. The configuration below, for example, will add the
required serde import to the `some_one` module as needed:
```rust
fn main() {
    let out = PathBuf::from(env::var("OUT_DIR").unwrap());
    let descriptor_file = out.join("descriptors.bin");
    let mut prost_build = prost_build::Config::new();
    prost_build
        .type_attribute(
            ".my.pkg.MyEnum",
            "#[derive(Serialize, Deserialize)]"
        )
        .type_attribute(
            ".my.pkg.MyMessage",
            "#[derive(Serialize,Deserialize)] #[serde(default)]"
        )
        .type_attribute(
            ".my.pkg.SomeOne.body",
            "use serde::{Serialize,Deserialize}; #[derive(Serialize,Deserialize)]"
        )
        .extern_path(
            ".google.protobuf.Any",
            "::prost_wkt_types::Any"
        )
        .extern_path(
            ".google.protobuf.Timestamp",
            "::prost_wkt_types::Timestamp"
        )
        .extern_path(
            ".google.protobuf.Value",
            "::prost_wkt_types::Value"
        )
        .file_descriptor_set_path(&descriptor_file)
        .compile_protos(
            &[
                "proto/messages.proto"
            ],
            &["proto/"],
        )
        .unwrap();

    let descriptor_bytes =
        std::fs::read(descriptor_file).unwrap();

    let descriptor =
        FileDescriptorSet::decode(&descriptor_bytes[..]).unwrap();

    prost_wkt_build::add_serde(out, descriptor);
}
```

## License ##

`prost-wkt` is distributed under the terms of the Apache License (Version 2.0).

See [LICENSE](LICENSE) for details.

Copyright 2020 Ferdinand de Antoni<|MERGE_RESOLUTION|>--- conflicted
+++ resolved
@@ -20,14 +20,9 @@
 ```toml
 [dependencies]
 prost = "0.9"
-<<<<<<< HEAD
-prost-wkt = "0.3"
-prost-wkt-types = "0.3"
-=======
 prost-wkt = "0.2"
 prost-wkt-types = "0.2"
 serde = { version = "1.0", features = ["derive"] }
->>>>>>> da22a4e0
 
 [build-dependencies]
 prost-build = "0.9"
